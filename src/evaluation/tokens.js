const { peek, str, createTokenStringParseObj, isWhitespace, throwMatchingBracketError, expectedSyntaxError, isDigit, decodeEscapeSequence } = require("../utils");
const { bracketValues, bracketMap, parseNumber, parseOperator, parseSymbol } = require("./parse");
<<<<<<< HEAD
const { StringValue, ArrayValue, NumberValue, FunctionRefValue, Value, SetValue, UndefinedValue, MapValue, CharValue, BoolValue } = require("./values");
=======
const { StringValue, NumberValue, Value, UndefinedValue, CharValue } = require("./values");
>>>>>>> 4a07a976
const operators = require("./operators");
const { errors } = require("../errors");
const { IfStructure, Structure, WhileStructure, DoWhileStructure, ForStructure, DoUntilStructure, UntilStructure, FuncStructure, ArrayStructure, SetStructure, MapStructure, ForInStructure, LoopStructure, BreakStructure, ContinueStructure, ReturnStructure, SwitchStructure, LabelStructure, GotoStructure, LetStructure } = require("./structures");
const { Block } = require("./block");
const Complex = require("../maths/Complex");

class Token {
  constructor(tstring, v, pos = NaN) {
    this.tstr = tstring;
    this.block = this.tstr.block;
    this.value = v;
    this.pos = pos; // Definition position
  }
  setBlock(block) { this.block = block; }
  castTo(type) { throw new Error(`Overload Required (type provided: ${type})`); }
  is(klass, val = undefined) {
    return (this instanceof klass && (val != undefined && this.value === val));
  }
  toString() {
    return this.value.toString();
  }
}

/** Token which refers to a Value class. */
class ValueToken extends Token {
  constructor(tstring, value, pos) {
    super(tstring, value, pos);
  }

  castTo(type) { return this.value.castTo(type); }
}

/** Token representing a keyword */
class KeywordToken extends Token {
  constructor(tstring, value, pos) {
    super(tstring, value, pos);
  }
}

<<<<<<< HEAD
KeywordToken.keywords = ["break", "case", "continue", "do", "else", "false", "for", "func", "goto", "if", "label", "let", "loop", "return", "switch", "then", "true", "until", "while"];
=======
KeywordToken.keywords = ["if", "else", "do", "while", "until", "for", "loop", "break", "continue", "func", "return", "then", "switch", "case", "label", "goto", "let", "begin", "end"];
>>>>>>> 4a07a976

/** For operators e.g. '+' */
class OperatorToken extends Token {
  constructor(tstring, op, pos) {
    super(tstring, op, pos);
    if (operators[op] === undefined) throw new Error(`new OperatorToken() : '${op}' is not an operator`);
    this.isUnary = false;
    this.data = undefined; // Extra data to pass to operator
  }

  /** Eval as operators */
  async eval(args, evalObj) {
    const info = this.info();
    let fn = info.fn;
    if (typeof fn !== 'function') throw new Error(`[${errors.ARG_COUNT}] Argument Error: no overload for operator function ${this.toString().trim()} with ${args.length} args`);
    let r;
    try { r = await fn(...args, this.data, evalObj); } catch (e) { throw new Error(`[${errors.BAD_ARG}] Operator '${this.toString().trim()}' with { ${args.map(a => a.type()).join(', ')} } at position ${this.pos}:\n${e}`); }
    if (r instanceof Error) throw r; // May return custom errors
    if (r === undefined) throw new Error(`[${errors.TYPE_ERROR}] Type Error: Operator ${this.toString().trim()} does not support arguments { ${args.map(a => a.type()).join(', ')} } at position ${this.pos}`);
    return r;
  }

  priority() {
    return +this.info().precedence;
  }

  info() {
    let i = operators[this.value];
    if (this.isUnary) {
      i = operators[i.unary];
      if (i === undefined) throw new Error(`[${errors.ARG_COUNT}] Operator ${this.toString()} has no unary counterpart (isUnary=${this.isUnary})`);
    }
    return i;
  }

  toString() {
    if (this.value === '<cast>') return '<' + this.data + '>';
    return this.isUnary ? operators[this.value].unary : this.value;
  }
}

class BracketToken extends Token {
  constructor(tstring, x, pos) {
    super(tstring, x, pos);
    if (bracketValues[x] === undefined) throw new Error(`new BracketToken() : '${x}' is not a bracket`);
    this.matching = undefined; // Matching BracketToken
  }
  priority() { return 0; }

  /** 1 : opening, -1 : closing */
  facing() {
    return bracketValues[this.value];
  }
}

/** Token for EOL */
class EOLToken extends Token {
  constructor(tline, pos) {
    super(tline, EOLToken.symbol, pos);
  }

  toString() { return EOLToken.symbol; }
}

EOLToken.symbol = ';';

/** Token '...' [ellipse] */
class EllipseToken extends Token {
  constructor(tline, pos) {
    super(tline, '...', pos);
  }

  toString() { return '...'; }
}

/** For symbols e.g. 'hello' */
class VariableToken extends Token {
  constructor(tstring, vname, pos) {
    super(tstring, vname, pos);
  }
  type() {
    return this.exists() ? str(this.getVar().value.type()) : `symbol`;
  }
  castTo(type) {
    let v = this.getVar();
    if (v.value === this) throw new Error(`Self-referencing variable (infinite lookup prevented) - variable '${this.value}'`);
    return v.castTo(type);
  }
  toPrimitive(type) {
    return this.tstr.rs.getVar(this.value).toPrimitive(type);
  }
  exists() {
    return this.tstr.rs.getVar(this.value) !== undefined;
  }
  getVar() {
    const v = this.tstr.rs.getVar(this.value);
    if (v === undefined) this._throwNameError();
    return v;
  }
  getVarNoError() {
    return this.tstr.rs.getVar(this.value);
  }
  toString() {
    return str(this.getVar()?.value);
  }

  /** Throw Name Error */
  _throwNameError() {
    throw new Error(`[${errors.NAME}] Name Error: name '${this.value}' does not exist (position ${this.pos})`);
  }

  /** function: del() */
  __del__() {
    const v = this.getVar();
    if (v.constant) throw new Error(`[${errors.DEL}] Argument Error: Attempt to delete a constant variable ${this.value}`);
    this.tstr.rs.deleteVar(this.value);
    return new NumberValue(this.tstr.rs, 0);
  }

  /** operator: = */
  __assign__(value) {
    value = value.castTo("any");
    const name = this.value, thisVar = this.getVarNoError();
    if (thisVar && thisVar.refFor) {
      thisVar.refFor.value = value;
      thisVar.value = value;
    } else {
      this.tstr.rs.defineVar(name, value);
    }
    return value;
  }

  /** operator: => */
  __nonlocalAssign__(value) {
    value = value.castTo("any");
    const name = this.value;
    if (!this.exists()) throw new Error(`[${errors.NULL_REF}] Null Reference: operator =>: non non-local binding for symbol '${name}'. Did you mean to use '=' ?`);
    this.tstr.rs.setVar(name, value);
    return value;
  }

  /** operator: += */
  __assignAdd__(value) {
    value = this.castTo("any").__add__(value.castTo("any"));
    if (value === undefined) return undefined;
    this.tstr.rs.setVar(this.value, value);
    return value;
  }

  /** operator: -= */
  __assignSub__(value) {
    value = this.castTo("any").__sub__(value.castTo("any"));
    if (value === undefined) return undefined;
    this.tstr.rs.setVar(this.value, value);
    return value;
  }

  /** operator: *= */
  __assignMul__(value) {
    value = this.castTo("any").__mul__(value.castTo("any"));
    if (value === undefined) return undefined;
    this.tstr.rs.setVar(this.value, value);
    return value;
  }

  /** operator: /= */
  __assignDiv__(value) {
    value = this.castTo("any").__div__(value.castTo("any"));
    if (value === undefined) return undefined;
    this.tstr.rs.setVar(this.value, value);
    return value;
  }

  /** operator: %= */
  __assignMod__(value) {
    value = this.castTo("any").__mod__(value.castTo("any"));
    if (value === undefined) return undefined;
    this.tstr.rs.setVar(this.value, value);
    return value;
  }
}

/** A bracketed TokenLine[] */
class BracketedTokenLines extends Token {
  constructor(tstring, tokenLines, openingBracket, pos) {
    super(tstring, tokenLines, pos);
    this.opening = openingBracket;
  }

  setBlock(block) {
    super.setBlock(block);
    this.value.forEach(tl => tl.setBlock(block));
  }

  prepare(doRPN = true) {
    this.value.forEach(line => {
      if (line.block !== undefined && line.block === null) line.block = this.tstr.block;
      line.prepare(doRPN);
    });
  }

  async eval(evalObj) {
    let lastVal;
    for (let line of this.value) {
      lastVal = await line.eval(evalObj);
    }
    return lastVal ?? new UndefinedValue(this.tstr.rs);
  }

  toString() { return this.opening + this.value.toString() + bracketMap[this.opening]; }

  toBlock(opts = []) {
    if (!this.tstr.block) throw new Error(`BracketedTokenLines.toBlock :: this.tstr is not bound to a scope`);
    return new Block(this.tstr.rs, this.value, this.pos, this.tstr.block, opts);
  }
}

/** Represents a program line - holds array of tokens */
class TokenLine {
  constructor(runspace, block, tokens = [], source = '') {
    this.rs = runspace;
    this.block = block;
    this.source = source;
    this.tokens = undefined; // Array of token objects
    this.comment = '';
    this._ready = false;
    this.updateTokens(tokens);
  }

  /** Set Block object - also assign to every token object in line */
  setBlock(block) {
    this.block = block;
    this.tokens.forEach(t => t.setBlock?.(block));
  }

  /** Update token array and process them so they're ready for exection. */
  updateTokens(tokens) {
    this._ready = false;
    this.tokens = [...tokens];
  }

  /** Prepare line for execution. Arg - also transform to RPN? */
  prepare(doRPN = true) {
    if (this._ready) return;
    this._ready = true;
    this.setBlock(this.block);
    this.parse(); // Parse
    if (doRPN) this.tokens = this.toRPN();
  }

  /** Returns array of TokenStrings */
  splitByCommas(prepareThem = true, prepareDoRPN = true) {
    let items = [], metItem = false, ts = new TokenLine(this.rs, this.block), tsTokens = [];
    for (let i = 0; i < this.tokens.length; i++) {
      if (this.tokens[i] instanceof OperatorToken && this.tokens[i].value === ',') {
        if (!metItem) throw new Error(`[${errors.SYNTAX}]: expected expression, got , at position ${this.tokens[i].pos}`);
        metItem = false;
        ts.updateTokens(tsTokens);
        items.push(ts);
        ts = new TokenLine(this.rs, this.block);
        tsTokens = [];
      } else {
        tsTokens.push(this.tokens[i]);
        metItem = true;
      }
    }
    if (ts && tsTokens !== 0) {
      ts.updateTokens(tsTokens);
      items.push(ts);
    }
    if (prepareThem) items.forEach(item => item.prepare(prepareDoRPN));
    return items;
  }

  parse() {
    // return this._parse();
    try {
      return this._parse();
    } catch (e) {
      // throw e;
      throw new Error(`${this.source}: \n${e} `);
    }
  }

  /** Extra parsing - assemble tokens into structure */
  _parse() {
    // Before put into RPN...
    for (let i = 0; i < this.tokens.length; i++) {
      if (this.tokens[i] instanceof ValueToken) {
        if (this.tokens[i].value instanceof StringValue) {
          let tstr = this.tokens[i].value;
          for (let ipos in tstr.interpolations) {
            if (tstr.interpolations.hasOwnProperty(ipos)) {
              try {
                tstr.interpolations[ipos].val.setBlock(this.block);
                tstr.interpolations[ipos].val.prepare();
              } catch (e) {
                throw new Error(`[${errors.GENERAL}] Error in interpolated string at ${this.tokens[i].pos} at string index ${ipos}:\n${e}`);
              }
            }
          }
        }
        this.tokens[i] = this.tokens[i].value; // Remove all ValueToken objects
      } else if ((this.tokens[i] instanceof VariableToken || (this.tokens[i] instanceof BracketedTokenLines && this.tokens[i].opening === '(')) && this.tokens[i + 1] instanceof OperatorToken && this.tokens[i + 1].value === '-' && this.tokens[i + 2] instanceof OperatorToken && this.tokens[i + 2].value === '>') {
        let block, j = i + 3;

        if (this.tokens[j] instanceof BracketedTokenLines && this.tokens[j].opening === '{') {
          block = this.block.createChild(this.tokens[j].value, this.tokens[j].pos);
          j++;
        } else {
          // Extract everything up to EOL or COMMA
          let tokens = [];
          for (; j < this.tokens.length; j++) {
            if (this.tokens[j] instanceof EOLToken || (this.tokens[j] instanceof OperatorToken && this.tokens[j].value === ',')) {
              break;
            } else {
              tokens.push(this.tokens[j]);
            }
          }
          if (tokens.length === 0) throw new Error(`[${errors.SYNTAX}] Syntax Error: expression expected following '->', got ${this.tokens[j] ? `${this.tokens[j]} at position ${this.tokens[j].pos}` : `end of input at position ${this.tokens[j - 1].pos}`}`);
          block = this.block.createChild([new TokenLine(this.rs, undefined, tokens)], this.tokens[i + 3]?.pos);
        }

        let args = this.tokens[i] instanceof VariableToken ? new BracketedTokenLines(this, [new TokenLine(this.rs, undefined, [this.tokens[i]])], '(', this.tokens[i].pos) : this.tokens[i];
        this.tokens.splice(i, j - i, new KeywordToken(this, 'func', this.tokens[i].pos), args, block);
      } else if (this.tokens[i] instanceof BracketedTokenLines) {
        let ok = true;
        if (this.tokens[i].opening === '[') { // *** ARRAY
          // If first item, or after an operator, this is an array
          if (i === 0 || this.tokens[i - 1] instanceof EllipseToken || (this.tokens[i - 1] instanceof OperatorToken && this.tokens[i - 1].value !== '[]') || this.tokens[i - 1] instanceof BracketToken) {
            let elements;
            if (this.tokens[i].value.length === 0) elements = [];
            else if (this.tokens[i].value.length === 1) elements = this.tokens[i].value[0].splitByCommas();
            else throw new expectedSyntaxError(']', peek(this.tokens[i].value[0].tokens));

            let structure = new ArrayStructure(this.rs, elements, this.tokens[i].pos);
            structure.validate();
            this.tokens[i] = structure;
          }
        } else if (this.tokens[i].opening === '(') { // *** CALL STRING / EXPRESSION
          // Conditional operator? "(...) ? (...)"
          if (this.tokens[i + 1] instanceof OperatorToken && this.tokens[i + 1].value == '?' && this.tokens[i + 2] instanceof BracketedTokenLines && this.tokens[i + 2].opening === '(') {
            let op = new OperatorToken(this, '?:', this.tokens[i + 1].pos), remCount = 3;
            op.data = [this.tokens[i], this.tokens[i + 2]]; // <condition> <ifTrue> (return undef if false)

            if (this.tokens[i + 3] instanceof OperatorToken && this.tokens[i + 3].value === ':') {
              if (this.tokens[i + 4] instanceof BracketedTokenLines && this.tokens[i + 4].opening === '(') {
                op.data.push(this.tokens[i + 4]);
                remCount += 2;
              } else {
                throw new Error(`[${errors.SYNTAX}] Syntax Error: expected (...) following ':' (position ${this.tokens[i + 3].pos}) in conditional operator '?' (position ${this.tokens[i + 1].pos}), got ${this.tokens[i + 4]?.pos ?? 'end of line'}`);
              }
            }
            for (let x of op.data) x.prepare();
            this.tokens.splice(i, remCount, op);
          }

          // If first item, or after an operator, this is an expression group
          else if (i === 0 || this.tokens[i - 1] instanceof EllipseToken || (this.tokens[i - 1] instanceof OperatorToken && this.tokens[i - 1].value !== '()') || this.tokens[i - 1] instanceof BracketToken) {
            if (this.tokens[i].value.length == 0) {
              this.tokens.splice(i, 1); // Simply ignore as empty
            } else {
              // Replace [BracketedTokenString, ...] with ["(", ...tokens, ")", ...]
              if (this.tokens[i].value.length > 1) throw new expectedSyntaxError(')', this.tokens[i].value[0].tokens[0]);
              this.tokens.splice(i, 1, new BracketToken(this, '(', this.tokens[i].pos), ...this.tokens[i].value[0].tokens, new BracketToken(this, ')', peek(this.tokens[i].value[0].tokens).pos + 1)); // Insert tokens in bracket group into tokens array
              // variable i is not pointing at '('
            }
          }
        } else if (this.tokens[i].opening === '{') { // *** SET OR MAP OR CODE BLOCK
          if (i === 0 || this.tokens[i - 1] instanceof EllipseToken || this.tokens[i - 1] instanceof OperatorToken) { // Set/Map if (1) first token (2) preceeded by operator
            let elements;
            if (this.tokens[i].value.length === 0) elements = [];
            else if (this.tokens[i].value.length === 1) elements = this.tokens[i].value[0].splitByCommas(false);
            else throw new expectedSyntaxError('}', peek(this.tokens[i].value[0].tokens));

            let structure;
            // MAP if first item is in syntax "a : ..."
            if (elements.length > 0 && elements[0].tokens.length > 0 && elements[0].tokens[1] instanceof OperatorToken && elements[0].tokens[1].value === ':') {
              structure = new MapStructure(this.rs, this.tokens[i].pos);

              for (const pair of elements) {
                if (pair.tokens[1] instanceof OperatorToken && pair.tokens[1].value === ':') {
                  structure.addPair(pair.tokens[0], new TokenLine(this.rs, this.block, pair.tokens.slice(2)));
                } else {
                  throw new Error(`[${errors.SYNTAX}]: Syntax Error: expected ':' but got ${pair.tokens[1] ?? '}'}${pair.tokens[1]?.pos ? ` at position ${pair.tokens[1].pos}` : ''}\n(interpreting {...} as a map as '<x> : ...' was found in first element. If you meant the operator ':', encase the first element in parenthesis)`);
                }
              }
            } else {
              elements.forEach(e => e.prepare());
              structure = new SetStructure(this.rs, elements, this.tokens[i].pos);
            }
            structure.validate();
            this.tokens[i] = structure;
          } else {
            if (this.block == undefined) throw new Error(`[${errors.SYNTAX}]: Syntax Error: invalid syntax '{' at position ${this.tokens[i].pos} (no enclosing block found)`);
            this.tokens[i] = this.block.createChild(this.tokens[i].value, this.tokens[i].pos);
          }
        }

        if (!ok) throw new Error(`[${errors.SYNTAX}] Syntax Error: invalid syntax '${this.tokens[i].opening}' at position ${this.tokens[i].pos}`);
      } else if (this.tokens[i] instanceof OperatorToken && this.tokens[i].value === '<' && (this.tokens[i + 1] instanceof VariableToken || this.tokens[i + 1] instanceof KeywordToken) && this.tokens[i + 2] instanceof OperatorToken && this.tokens[i + 2].value === '>') {
        // Cast?
        let op = new OperatorToken(this, "<cast>", this.tokens[i].pos);
        op.data = this.tokens[i + 1].value;
        this.tokens.splice(i, 3, op); // Remove "<" "type" ">"
      }
    }

    // Second scan
    for (let i = 0; i < this.tokens.length; i++) {
      if (this.tokens[i] instanceof KeywordToken) {
        switch (this.tokens[i].value) {
          case "if": {
            if (this.tokens[i + 1] instanceof BracketedTokenLines && this.tokens[i + 1].opening === "(") {
              if (this.tokens[i + 2] instanceof Block) {
                const structure = new IfStructure(this.tokens[i].pos);

                structure.addBranch(this.tokens[i + 1], this.tokens[i + 2]);
                this.tokens.splice(i, 3); // Remove "if" "(...)" "{...}"

                // Else statement?
                while (this.tokens[i] instanceof KeywordToken && this.tokens[i].value === 'else') {
                  // Else if?
                  if (this.tokens[i + 1] instanceof KeywordToken && this.tokens[i + 1].value === 'if') {
                    if (this.tokens[i + 2] instanceof BracketedTokenLines && this.tokens[i + 2].opening === '(') {
                      if (this.tokens[i + 3] instanceof Block) {
                        structure.addBranch(this.tokens[i + 2], this.tokens[i + 3]);
                        this.tokens.splice(i, 4); // Remove "else" "if" "(...)" "{...}"
                      } else {
                        throw new Error(`[${errors.SYNTAX}] Syntax Error: invalid ELSE-IF construct at position ${this.tokens[i].pos}: expected condition (...) got ${this.tokens[i + 3] ?? 'end of input'} at ${this.tokens[i].pos}`);
                      }
                    } else {
                      throw new Error(`[${errors.SYNTAX}] Syntax Error: invalid ELSE-IF construct at position ${this.tokens[i].pos}: expected condition (...) got ${this.tokens[i + 2] ?? 'end of input'} at ${this.tokens[i].pos}`);
                    }
                  } else {
                    let block = this.tokens[i + 1];
                    if (block instanceof Block) {
                      structure.addElse(block);
                      this.tokens.splice(i, 2); // Remove "else" "{...}"
                      break;
                    } else {
                      throw new Error(`[${errors.SYNTAX}] Syntax Error: invalid ELSE construct at position ${this.tokens[i].pos}: expected block {...} got ${this.tokens[i + 1] ?? 'end of input'}`);
                    }
                  }
                }

                structure.validate();
                this.tokens.splice(i, 0, structure);
              } else {
                throw new Error(`[${errors.SYNTAX}] Syntax Error: invalid IF construct at position ${this.tokens[i].pos}: expected block {...} got ${this.tokens[i + 2] ?? 'end of input'} at ${this.tokens[i].pos}`);
              }
            } else {
              throw new Error(`[${errors.SYNTAX}] Syntax Error: invalid IF construct at position ${this.tokens[i].pos}: expected condition (...) got ${this.tokens[i + 1] ?? 'end of input'} at ${this.tokens[i].pos}`);
            }
            break;
          }
          case "do": {
            if (this.tokens[i + 1] instanceof Block) {
              this.tokens[i + 1].breakable = 1;
              this.tokens[i + 1].prepare();
              this.tokens.splice(i, 1); // Remove "do"
            }
            break;
          }
          case "while": {
            let structure;
            if (this.tokens[i - 1] instanceof Block && this.tokens[i + 1] instanceof BracketedTokenLines && this.tokens[i + 1].opening === '(') {
              // ! DO-WHILE
              let removeCount = 3;
              structure = new DoWhileStructure(this.tokens[i].pos, this.tokens[i + 1], this.tokens[i - 1]);

              if (this.tokens[i + 2] instanceof KeywordToken && this.tokens[i + 2].value === 'then') {
                if (this.tokens[i + 3] instanceof Block) {
                  structure.thenBlock = this.tokens[i + 3];
                  removeCount += 2;
                } else {
                  throw new Error(`[${errors.SYNTAX}] Syntax Error: invalid WHILE construct at position ${this.tokens[i].pos}: expected block after 'else' at position ${this.tokens[i + 2].pos}`);
                }
              }
              this.tokens.splice(i - 1, removeCount, structure); // Remove "{...}" "while" "(...)", insert strfucture
            }

            else if (this.tokens[i + 1] instanceof BracketedTokenLines && this.tokens[i + 1].opening === '(' && this.tokens[i + 2] instanceof Block) {
              // ! WHILE
              let removeCount = 3;
              structure = new WhileStructure(this.tokens[i].pos, this.tokens[i + 1], this.tokens[i + 2]);
              if (this.tokens[i + 3] instanceof KeywordToken && this.tokens[i + 3].value === 'then') {
                if (this.tokens[i + 4] instanceof Block) {
                  structure.thenBlock = this.tokens[i + 4];
                  removeCount += 2;
                } else {
                  throw new Error(`[${errors.SYNTAX}] Syntax Error: invalid WHILE construct at position ${this.tokens[i].pos}: expected block after 'else' at position ${this.tokens[i + 3].pos}`);
                }
              }
              this.tokens.splice(i, removeCount, structure); // Remove "while" "(...)" "{...}" and insert structure
            } else {
              throw new Error(`[${errors.SYNTAX}] Syntax Error: invalid WHILE construct at position ${this.tokens[i].pos}`);
            }
            structure.validate();
            break;
          }
          case "until": {
            let structure;
            if (this.tokens[i - 1] instanceof Block && this.tokens[i + 1] instanceof BracketedTokenLines && this.tokens[i + 1].opening === '(') {
              // ! DO-UNTIL
              let removeCount = 3;
              structure = new DoUntilStructure(this.tokens[i].pos, this.tokens[i + 1], this.tokens[i - 1]);

              if (this.tokens[i + 2] instanceof KeywordToken && this.tokens[i + 2].value === 'then') {
                if (this.tokens[i + 3] instanceof Block) {
                  structure.thenBlock = this.tokens[i + 3];
                  removeCount += 2;
                } else {
                  throw new Error(`[${errors.SYNTAX}] Syntax Error: invalid UNTIL construct at position ${this.tokens[i].pos}: expected block after 'else' at position ${this.tokens[i + 2].pos}`);
                }
              }
              this.tokens.splice(i - 1, removeCount, structure); // Remove "{...}" "while" "(...)", insert strfucture
            }

            else if (this.tokens[i + 1] instanceof BracketedTokenLines && this.tokens[i + 1].opening === '(' && this.tokens[i + 2] instanceof Block) {
              // ! UNTIL
              let removeCount = 3;
              structure = new UntilStructure(this.tokens[i].pos, this.tokens[i + 1], this.tokens[i + 2]);

              if (this.tokens[i + 3] instanceof KeywordToken && this.tokens[i + 3].value === 'then') {
                if (this.tokens[i + 4] instanceof Block) {
                  structure.thenBlock = this.tokens[i + 4];
                  removeCount += 2;
                } else {
                  throw new Error(`[${errors.SYNTAX}] Syntax Error: invalid UNTIL construct at position ${this.tokens[i].pos}: expected block after 'else' at position ${this.tokens[i + 3].pos}`);
                }
              }
              this.tokens.splice(i, removeCount, structure); // Remove "while" "(...)" "{...}" and insert structure
            } else {
              throw new Error(`[${errors.SYNTAX}] Syntax Error: invalid UNTIL construct at position ${this.tokens[i].pos}`);
            }
            structure.validate();
            break;
          }
          case "for": {
            let structure;
            // ! FOR
            if (this.tokens[i + 1] instanceof BracketedTokenLines && this.tokens[i + 1].opening === '(' && this.tokens[i + 2] instanceof Block) {
              let removeCount = 3;
              // Scan for-in loop
              let btokens = this.tokens[i + 1].value[0].tokens, vars = [], expect = 'VARS', rest, isForIn = false;
              for (let j = 0; j < btokens.length; j++) {
                if (expect === 'VARS' && btokens[j] instanceof VariableToken) {
                  vars.push(btokens[j]);
                  if (btokens[j + 1] instanceof OperatorToken && btokens[j + 1].value === ',') {
                    j++;
                  } else {
                    expect = 'IN';
                  }
                } else if (expect === 'IN' && btokens[j] instanceof OperatorToken && btokens[j].value === 'in ') {
                  j++;
                  rest = new TokenLine(this.rs, this.block, btokens.slice(j));
                  isForIn = true;
                  break;
                } else break;
              }
              if (isForIn) {
                structure = new ForInStructure(this.tokens[i].pos, vars, rest, this.tokens[i + 2]);
              } else {
                // General for loop
                structure = new ForStructure(this.tokens[i].pos, this.tokens[i + 1], this.tokens[i + 2]);
              }

              // Else block?
              if (this.tokens[i + 3] instanceof KeywordToken && this.tokens[i + 3].value === 'then') {
                if (this.tokens[i + 4] instanceof Block) {
                  structure.thenBlock = this.tokens[i + 4];
                  removeCount += 2;
                } else {
                  throw new Error(`[${errors.SYNTAX}] Syntax Error: invalid FOR construct at position ${this.tokens[i].pos}: expected block after 'else' at position ${this.tokens[i + 3].pos}`);
                }
              }

              this.tokens.splice(i, removeCount, structure); // Remove "for" "(...)" "{...}"
            } else {
              throw new Error(`[${errors.SYNTAX}] Syntax Error: invalid FOR construct at position ${this.tokens[i].pos}`);
            }
            structure.validate();
            break;
          }
          case "func": {
            let structure = new FuncStructure(this.tokens[i].pos, this.rs, {});

            // Name?
            if (this.tokens[i + 1] instanceof VariableToken) {
              structure.name = this.tokens[i + 1].value;
              this.tokens.splice(i, 1);
            }

            let ok = true;
            if (this.tokens[i + 1] instanceof BracketedTokenLines && this.tokens[i + 1].opening === '(') {
              let removeCount = 3, offset = 2;
              let returnType = 'any';

              if (this.tokens[i + offset] instanceof OperatorToken && this.tokens[i + offset].value === ':') {
                offset++;
                removeCount++;
                if (this.tokens[i + offset] instanceof VariableToken || this.tokens[i + offset] instanceof KeywordToken) {
                  returnType = this.tokens[i + offset].value;
                  removeCount++;
                  offset++;
                } else ok = false;
              }

              if (ok && this.tokens[i + offset] instanceof Block) {
                const argLine = this.tokens[i + 1];
                structure.body = this.tokens[i + offset];
                structure.returnType = returnType;
                this.tokens.splice(i, removeCount, structure);

                // Extract argGroup
                // Syntax: "arg[: [ref|val] [?]type [= ...]]"
                let argObj = {}, lastOptional = null, foundEllipse = false; // Last encountered optional argument, found ellipse '...' ?
                if (argLine.value.length === 1) {
                  let args = argLine.value[0].splitByCommas(false); // DO NOT do extra parsing - not required for function arguments
                  for (let arg of args) {
                    let data = {}, ok = true, i = 0, param;

                    // Collapse multiple arguments into array?
                    if (arg.tokens[i].value === '...') {
                      data.ellipse = true;
                      i++;
                    }

                    // Parameter name
                    if (arg.tokens[i] === undefined || !(arg.tokens[i] instanceof VariableToken)) throw new Error(`[${errors.SYNTAX}] Syntax Error: expected parameter name, got ${arg.tokens[i]} at position ${arg.tokens[i]?.pos}`);
                    else {
                      param = arg.tokens[i];
                      if (param.value in argObj) throw new Error(`[${errors.NAME}] Name Error: Duplicate parameter name '${param.value}' at position ${param.pos}`);
                      i++;
                    }
                    if (foundEllipse) throw new Error(`[${errors.SYNTAX}] Syntax Error: '...' must be last parameter (encountered parameter '${param.value}' after '...' at position ${param.pos})`);

                    // Type information?
                    if (arg.tokens[i] instanceof OperatorToken && arg.tokens[i].value === ':') {
                      i++;

                      if (arg.tokens[i] instanceof VariableToken && (arg.tokens[i + 1] instanceof VariableToken || arg.tokens[i + 1] instanceof KeywordToken || (arg.tokens[i + 1] instanceof OperatorToken && arg.tokens[i + 1].value === '?'))) {
                        if (arg.tokens[i].value === 'val' || arg.tokens[i].value === 'ref') {
                          data.pass = arg.tokens[i].value;
                          i++;
                        } else ok = false;
                      }
                      if (ok && arg.tokens[i] instanceof OperatorToken) {
                        if (arg.tokens[i].value === '?') {
                          if (data.pass === 'ref') throw new Error(`[${errors.SYNTAX}] Syntax Error: unexpected '?': pass-by-reference parameter '${param}' cannot be optional`);
                          data.optional = true;
                          lastOptional = arg.tokens[0].value;
                          i++;
                        } else {
                          ok = false;
                        }
                      }
                      if (ok) {
                        if (arg.tokens[i] instanceof VariableToken || arg.tokens[i] instanceof KeywordToken) {
                          data.type = arg.tokens[i].value;
                          i++;
                        } else ok = false;
                      }
                    }

                    // Default value?
                    if (ok && arg.tokens[i]) {
                      if (arg.tokens[i] instanceof OperatorToken && arg.tokens[i].value === '=') {
                        i++;
                        if (arg.tokens[i] instanceof Token) {
                          if (data.pass === 'ref') throw new Error(`[${errors.SYNTAX}] Syntax Error: unexpected token '=' at position ${arg.tokens[i].pos}: ${data.pass} parameter '${param.value}' cannot have a default value`);
                          data.optional = true;
                          data.default = arg.tokens[i];
                          if (data.default instanceof ValueToken) data.default = data.default.value;
                          i++;
                        } else ok = false;
                      } else ok = false;
                    }

                    // Set parameter info
                    if (ok && arg.tokens[i] !== undefined) ok = false;
                    if (!ok) throw new Error(`[${errors.SYNTAX}] Syntax Error: FUNCTION: invalid syntax in parameter '${param.value}' at position ${param.pos}`);
                    if (lastOptional && !data.optional) throw new Error(`[${errors.SYNTAX}] Syntax Error: required argument '${param.value}' cannot precede optional argument '${lastOptional}' (position ${param.pos})`);
                    if (data.ellipse) {
                      foundEllipse = true;
                      if (data.optional) throw new Error(`[${errors.SYNTAX}] Syntax Error: '...' parameter '${param.value}' at ${param.pos} may not be optional`);
                      if (!(data.pass === undefined || data.pass === 'val')) throw new Error(`[${errors.SYNTAX}] Syntax Error: invalid pass-by type for '...' parameter '${param.value}' at ${param.pos}: ${data.pass}`);
                    }
                    argObj[param.value] = data;
                  }
                }
                structure.args = argObj;
              } else ok = false;
            } else ok = false;

            if (!ok) throw new Error(`[${errors.SYNTAX}] Syntax Error: invalid FUNC construct at position ${structure.pos}`);

            structure.validate();
            break;
          }
          case "loop": {
            if (this.tokens[i + 1] instanceof Block) {
              let structure = new LoopStructure(this.tokens[i].pos, this.tokens[i + 1]);
              structure.validate();
              this.tokens.splice(i, 2, structure); // Remove "loop" "{...}" and add structure
            } else {
              throw new Error(`[${errors.SYNTAX}] LOOP: expected block {...} after keyword 'loop' at position ${this.tokens[i].pos}`);
            }
            break;
          }
          case "break": {
            if (this.block.breakable) {
              let structure = new BreakStructure(this.tokens[i].pos);
              structure.validate();
              this.tokens[i] = structure;
            }
            break;
          }
          case "continue": {
            if (this.block.breakable) {
              let structure = new ContinueStructure(this.tokens[i].pos);
              structure.validate();
              this.tokens[i] = structure;
            }
            break;
          }
          case "return": {
            if (this.block.returnable) {
              let tokenLine = new TokenLine(this.rs, this.block, this.tokens.splice(i + 1) ?? []);
              let structure = new ReturnStructure(this.tokens[i].pos, tokenLine);
              structure.validate();
              this.tokens[i] = structure;
            }
            break;
          }
          case "switch": {
            if (this.tokens[i + 1] instanceof BracketedTokenLines && this.tokens[i + 1].opening === "(") {
              if (this.tokens[i + 2] instanceof Block) {
                const structure = new SwitchStructure(this.tokens[i].pos, this.tokens[i + 1]);
                const switchBlock = this.tokens[i + 2];

                this.tokens.splice(i, 3); // Remove "switch" "(...)" "{...}"

                let currLine = switchBlock.tokenLines[0];
                if (!currLine) throw new Error(`[${errors.SYNTAX}] Syntax Error: invalid SWITCH construct: empty block {...} at ${switchBlock.pos}`);

                let currLineI = 0, currTokenI = 0;
                while (true) {
                  if (!currLine.tokens[currTokenI]) throw new Error(`[${errors.SYNTAX}] Syntax Error: invalid SWITCH construct: unexpected end of input`);
                  if (currLine.tokens[currTokenI] instanceof KeywordToken && currLine.tokens[currTokenI].value === 'case') {
                    let conditions = [], offset = 1;

                    while (true) {
                      if (currLine.tokens[currTokenI + offset] instanceof BracketedTokenLines && currLine.tokens[currTokenI + offset].opening === '(') {
                        conditions.push(currLine.tokens[currTokenI + offset]);
                        offset++;

                        if (currLine.tokens[currTokenI + offset] instanceof OperatorToken && currLine.tokens[currTokenI + offset].value === ',') {
                          offset++;
                        } else {
                          break;
                        }
                      } else {
                        throw new Error(`[${errors.SYNTAX}] Syntax Error: invalid SWITCH construct at position ${structure.pos}: expected '(' following case-clause (at ${currLine.tokens[currTokenI].pos}), got '${currLine.tokens[currTokenI + offset]?.toString()[0] ?? 'end of input'}' at ${currLine.tokens[currTokenI + offset].pos}`);
                      }
                    }

                    if (currLine.tokens[currTokenI + offset] instanceof BracketedTokenLines && currLine.tokens[currTokenI + offset].opening === '{') {
                      const block = this.block.createChild(currLine.tokens[currTokenI + offset].value, currLine.tokens[currTokenI + offset].pos);
                      structure.addCase(conditions, block);
                      currTokenI += offset + 1;
                    } else {
                      throw new Error(`[${errors.SYNTAX}] Syntax Error: invalid SWITCH construct at position ${structure.pos}: expected '{' following 'case (...)', got '${currLine.tokens[currTokenI + 2]?.toString()[0] ?? 'end of input'}' following position ${currLine.tokens[currTokenI + 1].pos}`);
                    }
                  } else if (currLine.tokens[currTokenI] instanceof KeywordToken && currLine.tokens[currTokenI].value === 'else') {
                    if (currLine.tokens[currTokenI + 1] instanceof BracketedTokenLines && currLine.tokens[currTokenI + 1].opening === '{') {
                      if (structure.elseBlock) throw new Error(`[${errors.SYNTAX}] Syntax Error: More than one else clause in switch statement at position ${currLine.tokens[currTokenI].pos} (previous else clause at position ${structure.elseBlock.pos})`);
                      const block = this.block.createChild(currLine.tokens[currTokenI + 1].value, currLine.tokens[currTokenI + 1].pos);
                      structure.addElse(block);
                      currTokenI += 2;
                    } else {
                      throw new Error(`[${errors.SYNTAX}] Syntax Error: invalid SWITCH construct at position ${structure.pos}: expected '{' following 'else', got '${currLine.tokens[currTokenI + 1]?.toString()[0] ?? 'end of input'}' following position ${currLine.tokens[currTokenI].pos}`);
                    }
                  } else {
                    throw new Error(`[${errors.SYNTAX}] Syntax Error: invalid SWITCH construct at position ${structure.pos}: expected 'case' or 'else', got '${currLine.tokens[currTokenI]}' at ${currLine.tokens[currTokenI].pos}`);
                  }
                  if (currTokenI >= currLine.tokens.length) {
                    currLineI++;
                    if (!switchBlock.tokenLines[currLineI]) break;
                  }
                }

                structure.validate();
                this.tokens.splice(i, 0, structure);
              } else {
                throw new Error(`[${errors.SYNTAX}] Syntax Error: invalid SWITCH construct: expected block {...} got ${this.tokens[i + 2] ?? 'end of input'} at ${this.tokens[i].pos}`);
              }
            } else {
              throw new Error(`[${errors.SYNTAX}] Syntax Error: invalid SWITCH construct: expected condition (...) got ${this.tokens[i + 1] ?? 'end of input'} at ${this.tokens[i].pos}`);
            }
            break;
          }
          case "let": {
            if (this.tokens[i + 1] instanceof VariableToken) {
              const structure = new LetStructure(this.tokens[i].pos, this.rs, this.tokens[i + 1]);
              structure.validate();
              this.tokens.splice(i, 2, structure);
            } else {
              throw new Error(`[${errors.SYNTAX}] Syntax Error: expected symbol, got ${this.tokens[i + 1] ?? 'end of input'} at ${this.tokens[i].pos} in 'let' expression`);
            }
            break;
          }
          case "label": {
            if (this.tokens[i + 1] instanceof VariableToken || this.tokens[i + 1] instanceof KeywordToken) {
              const structure = new LabelStructure(this.tokens[i].pos, this.rs, this.tokens[i + 1].value);
              structure.validate();
              this.tokens.splice(i, 2, structure);
            } else {
              throw new Error(`[${errors.SYNTAX}] Syntax Error: expected symbolic label, got ${this.tokens[i + 1] ?? 'end of input'} at ${this.tokens[i].pos}`);
            }
            break;
          }
          case "goto": {
            if (this.tokens[i + 1] instanceof VariableToken || this.tokens[i + 1] instanceof KeywordToken) {
              const structure = new GotoStructure(this.tokens[i].pos, this.rs, this.tokens[i + 1].value);
              structure.validate();
              this.tokens.splice(i, 2, structure);
            } else {
              throw new Error(`[${errors.SYNTAX}] Syntax Error: expected symbolic label, got ${this.tokens[i + 1] ?? 'end of input'} at ${this.tokens[i].pos}`);
            }
            break;
          }
          case "false":
            this.tokens.splice(i, 1, new BoolValue(this.rs, false));
            break;
          case "true":
            this.tokens.splice(i, 1, new BoolValue(this.rs, true));
            break;
        }
      } else if (this.tokens[i] instanceof BracketedTokenLines && this.tokens[i].opening === '(') {
        if (this.tokens[i].value.length < 2) { // (call) operator. One or zero value[]
          let op = new OperatorToken(this, '()', this.tokens[i].pos);
          op.data = []; // Data = arguments

          if (this.tokens[i].value.length > 0) {
            op.data = this.tokens[i].value[0].splitByCommas(); // Get arguments
          }

          this.tokens[i] = op;
        }
      } else if (this.tokens[i] instanceof BracketedTokenLines && this.tokens[i].opening === '[') {
        if (this.tokens[i].value.length === 1) {
          let op = new OperatorToken(this, '[]', this.tokens[i].pos);
          op.data = this.tokens[i].value[0]; // Property
          op.data.prepare();
          this.tokens[i] = op;
        } else {
          throw new Error(`[${errors.SYNTAX}] Syntax Error: expected expression, got ] at position ${this.tokens[i].pos} (computed member access)`);
        }
      }
    }
    return this;
  }

  /** Evaluate TokenLine */
  async eval(evalObj) {
    try {
      return await this._eval(evalObj);
    } catch (e) {
      // throw e;
      throw new Error(`${this.source}: \n${e} `);
    }
  }

  /** Code executed just before evaluation */
  async preeval(evalObj) {
    for (const T of this.tokens) {
      if (typeof T.preeval === 'function') {
        await T.preeval(evalObj);
        if (evalObj.action !== 0) break;
      }
    }
  }

  async _eval(evalObj) {
    // Evaluate in postfix notation
    const T = this.tokens, stack = [];
    for (let i = 0; i < T.length; i++) {
      const cT = T[i];
      if (cT instanceof Value || cT instanceof VariableToken) {
        if (cT.eval) await cT.eval(evalObj);
        stack.push(cT);
      } else if (cT instanceof OperatorToken) {
        const info = cT.info();
        if (stack.length < info.args) throw new Error(`[${errors.SYNTAX}] Syntax Error: unexpected operator '${cT.value}' at position ${cT.pos} - stack underflow (expects ${info.args} values, got ${stack.length})`);
        const args = stack.splice(stack.length - info.args);
        const val = await cT.eval(args, evalObj);
        stack.push(val);
      } else if (cT instanceof Block) {
        let ret = await cT.eval(evalObj);
        if (ret !== undefined) stack.push(ret);
      } else if (cT instanceof Structure) {
        let ret = await cT.eval(evalObj); // Execute structure body
        if (ret !== undefined) stack.push(ret);
      } else {
        let str, pos;
        if (cT instanceof BracketedTokenLines) {
          str = cT.opening;
        }
        throw new Error(`[${errors.SYNTAX}] Syntax Error: invalid syntax at position ${pos ?? cT.pos}: ${str ?? cT.toString()} `);
      }

      if (evalObj.action !== 0) break;
    }
    while (stack[stack.length - 1] instanceof UndefinedValue) stack.pop(); // Remove all Undefined values from top of stack
    if (stack.length === 0) return new UndefinedValue(this.rs);
    if (stack.length !== 1) {
      let items = stack.map(x => x + (x.pos === undefined ? '' : ` (position ${x.pos})`));
      throw new Error(`[${errors.SYNTAX}] Syntax Error: Invalid syntax ${items.join(', ')}. Did you miss an EOL token ${EOLToken.symbol} (${EOLToken.symbol.charCodeAt(0)}) ?\n(evaluation failed to reduce expression to single value)`);
    }
    if (this.rs._storeAns) this.rs.setVar('ans', stack[0].castTo('any'));
    return stack[0];
  }

  toString() {
    return this.tokens.map(t => t.toString()).join(' ');
  }

  /** Return array of tokens of this tokenString RPNd */
  toRPN() {
    return this._toRPN(this.tokens, this.rs.opts?.bidmas);
  }

  /** Token array from infix to postfix */
  _toRPN(tokens, bidmas = true) {
    const stack = [], output = [];
    for (let i = 0; i < tokens.length; i++) {
      if (tokens[i] instanceof Value || tokens[i] instanceof VariableToken || tokens[i] instanceof TokenLine || tokens[i] instanceof BracketedTokenLines || tokens[i] instanceof KeywordToken || tokens[i] instanceof Structure || tokens[i] instanceof Block || tokens[i] instanceof EllipseToken) {
        output.push(tokens[i]);
      } else if (tokens[i].is?.(BracketToken, '(')) {
        stack.push(tokens[i]);
      } else if (tokens[i].is?.(BracketToken, ')')) {
        while (peek(stack) instanceof Token && !peek(stack).is(BracketToken, '(')) {
          output.push(stack.pop());
        }
        stack.pop(); // Remove ) from stack
      } else if (tokens[i] instanceof OperatorToken) {
        const info = tokens[i].info();
        if (bidmas) {
          if (info.assoc === 'ltr') {
            while (stack.length !== 0 && tokens[i].priority() <= peek(stack).priority()) output.push(stack.pop());
          } else {
            while (stack.length !== 0 && tokens[i].priority() < peek(stack).priority()) output.push(stack.pop());
          }
        } else {
          while (stack.length !== 0) output.push(stack.pop());
        }
        stack.push(tokens[i]);
      } else if (tokens[i] instanceof EOLToken) {
        if (i !== tokens.length - 1) throw new Error(`[${errors.SYNTAX}] Syntax Error: unexpected token ${tokens[i]}`);
      } else {
        throw new Error(`[${errors.SYNTAX}] Unknown token: ${typeof tokens[i]} ${tokens[i].constructor.name} `);
      }
    }
    while (stack.length !== 0) output.push(stack.pop()); // Dump the stack
    return output;
  }
}

/** Parse source code into tokens */
function tokenify(rs, source, singleStatement = false) {
  const obj = createTokenStringParseObj(rs, source, 0, 0);
  obj.allowMultiline = !singleStatement;
  _tokenify(obj);
  return obj.lines;
}

function _tokenify(obj) {
  let string = obj.string, lastSourceIndex = 0;
  let currentLine = new TokenLine(obj.rs, null), currentTokens = []; // Tokens for the current line

  const checkLastToken = (unexpected, pos) => {
    const topmost = peek(currentTokens);
    if (topmost instanceof ValueToken)
      throw new Error(`[${errors.SYNTAX}] Syntax Error: unexpected token '${unexpected}' at position ${pos}`);
  };

  for (let i = 0; i < string.length;) {
    // String literal?
    if (string[i] === '"') {
      checkLastToken('"', obj.pos);
      let seq = '', j = i + 1, interpolations = {};
      while (true) {
        if (string[j] === '"') break;
        if (string[j] === '\\' && string[j + 1]) {
          j++;
          const obj = decodeEscapeSequence(string, j);
          if (obj.char) {
            j = obj.pos;
            seq += obj.char;
            continue;
          }
        }
        if (string[j] === '{') { // INTERPOLATION
          const pobj = createTokenStringParseObj(obj.rs, string.substr(j + 1), obj.pos + j + 1, obj.depth + 1, ['}'], false);
          _tokenify(pobj);
          if (pobj.terminateOn !== '}') throw throwMatchingBracketError('{', '}', obj.pos);
          if (pobj.lines.length === 0) throw new Error(`[${errors.SYNTAX}] Syntax Error: expected expression, got '}' at position ${pobj.pos}`);
          const source = string.substr(j + 1, pobj.pos - (obj.pos + j + 1)); // Extract line source
          let itp = { val: pobj.lines[0], src: source }, itpLast = itp.val.tokens[itp.val.tokens.length - 1];
          if (itp.val.tokens.length > 1 && itpLast instanceof OperatorToken && itpLast.value === '=') {
            itp.val.tokens.pop();
            itp.eq = true;
          }
          interpolations[seq.length] = itp;
          j += source.length + 2;
          continue;
        }
        if (string[j] === undefined) throw new Error(`[${errors.SYNTAX}] Syntax Error: unexpected end of input in string literal at position ${j} (literal at ${i})`);
        seq += string[j];
        j++;
      }
      currentTokens.push(new ValueToken(currentLine, new StringValue(obj.rs, seq, interpolations), i));
      const d = (j - i) + 1;
      i += d;
      obj.pos += d;
      continue;
    }

    // Char literal?
    if (string[i] === '\'') {
      checkLastToken('\'', obj.pos);
      let seq = '', j = i + 1;
      while (true) {
        if (string[j] === '\'') break;
        if (string[j] === '\\') {
          j++;
          const obj = decodeEscapeSequence(string, j);
          if (obj.char) {
            j = obj.pos;
            seq += obj.char;
            continue;
          }
        }
        if (string[j] === undefined) throw new Error(`[${errors.SYNTAX}] Syntax Error: unexpected end of input in char literal at position ${j} (literal at ${i})`);
        seq += string[j];
        j++;
      }
      if (seq.length > 1) throw new Error(`[${errors.SYNTAX}] Syntax Error: multi-character character literal at position ${i}. Did you mean to use double quotes: "${string.substring(i + 1, j)}" ?`);
      currentTokens.push(new ValueToken(currentLine, new CharValue(obj.rs, seq), i));
      const d = (j - i) + 1;
      i += d;
      obj.pos += d;
      continue;
    }

    // Break (reached termination)
    if (obj.terminateOn.includes(string[i])) {
      obj.terminateOn = string[i];
      break;
    }

    if (obj.allowMultiline && string[i] === EOLToken.symbol) { // End Of Line
      currentTokens.push(new EOLToken(currentLine, obj.pos));
      i++;
      obj.pos++;
      currentLine.updateTokens(currentTokens);
      currentLine.source = string.substr(lastSourceIndex, i).trim();
      obj.lines.push(currentLine);
      lastSourceIndex = i;
      currentTokens = []; // Reset token array - start a new line
      currentLine = new TokenLine(obj.rs, null);
      continue;
    }

    if (isWhitespace(string[i])) { // WHITESPACE - IGNORE
      i++;
      obj.pos++;
      continue;
    }

    // Comment?
    if (string[i] === '/' && string[i + 1] === '/') {
      let comment = '';
      i += 3; // Skip '//' 
      obj.pos += 3;
      for (; i < string.length; i++, obj.pos++) {
        if (string[i] === '\n' || string[i] === '\r') {
          i++;
          obj.pos++;
          break;
        }
        comment += string[i];
      }
      currentLine.comment = comment;
      continue;
    }

    // Multi-line Comment?
    if (string[i] === '/' && string[i + 1] === '*') {
      let comment = '';
      i += 3; // SKip '/*'
      obj.pos += 3;
      for (; i < string.length; i++, obj.pos++) {
        if (string[i] === '*' && string[i + 1] === '/') {
          i += 2; // Skip '*/'
          obj.pos += 2;
          break;
        }
        comment += string[i];
      }
      currentLine.comment = comment;
      continue;
    }

    // Bracket Group?
    if (string[i] in bracketValues) {
      if (bracketValues[string[i]] === -1) { // Should never come across a closing bracket
        throwMatchingBracketError(string[i], bracketMap[string[i]], obj.pos);
      } else {
        const opening = string[i], closing = bracketMap[opening];
        const pobj = createTokenStringParseObj(obj.rs, string.substr(i + 1), obj.pos + 1, obj.depth + 1, [closing], true);
        _tokenify(pobj);

        // Check that everything was matched
        const len = (pobj.pos - obj.pos) + 1;
        if (pobj.terminateOn !== closing) {
          throw throwMatchingBracketError(opening, closing, obj.pos);
        }
        const group = new BracketedTokenLines(currentLine, pobj.lines, opening, obj.pos);
        currentTokens.push(group);

        obj.pos += len;
        i += len;
        continue;
      }
    }

    // '...'
    if (string.substr(i, 3) === '...') {
      currentTokens.push(new EllipseToken(currentLine, obj.pos));
      i += 3;
      obj.pos += 3;
      continue;
    }

    // Operator?
    let op = parseOperator(string.substr(i));
    if (op !== null) {
      const t = new OperatorToken(currentLine, op, obj.pos);

      // Is unary: first, after (, after an operator (first, check that there IS a unary operator available)
      const top = peek(currentTokens);
      if (t.info().unary && (top === undefined || (top instanceof BracketToken && top.facing() === 1) || top instanceof OperatorToken)) {
        t.isUnary = true;
      }

      currentTokens.push(t);
      i += op.length;
      obj.pos += op.length;
      continue;
    }

    // Number?
    let numObj;
    try {
      numObj = parseNumber(string.substr(i), true, '_', Complex.imagLetter);
    } catch (e) {
      throw new Error(`[${errors.SYNTAX}] Syntax Error: ${e.message} (literal at position ${obj.pos})`); // Error whilst parsing number literal
    }
    if (numObj.str.length > 0) {
      checkLastToken(numObj.str, obj.pos);
      const t = new ValueToken(currentLine, new NumberValue(obj.rs, numObj.imag ? new Complex(0, numObj.num) : numObj.num), obj.pos);
      currentTokens.push(t);
      i += numObj.pos;
      obj.pos += numObj.pos;
      continue;
    }

    // Variable? (symbol)
    let symbol = parseSymbol(string.substr(i));
    if (symbol !== null) {
      // Break? (reached termination)
      if (obj.terminateOn.includes(symbol)) {
        obj.terminateOn = symbol;
        i += symbol.length;
        obj.pos += symbol.length;
        break;
      }

      if (symbol === 'begin') {
        const begin = 'begin', end = 'end';
        const pobj = createTokenStringParseObj(obj.rs, string.substr(i + begin.length), obj.pos + begin.length, obj.depth + 1, [end], true);
        _tokenify(pobj);

        // Check that everything was matched
        const len = (pobj.pos - obj.pos);
        if (pobj.terminateOn !== end) {
          throwMatchingBracketError(begin, end, obj.pos);
        }
        const group = new BracketedTokenLines(currentLine, pobj.lines, "{", obj.pos);
        currentTokens.push(group);

        obj.pos += len;
        i += len;
        continue;
      }

      let t;
      if (KeywordToken.keywords.includes(symbol)) { // Keyword?
        t = new KeywordToken(currentLine, symbol, obj.pos);
      } else {
        checkLastToken(symbol, obj.pos);
        t = new VariableToken(currentLine, symbol, obj.pos);
      }

      currentTokens.push(t);

      i += symbol.length;
      obj.pos += symbol.length;
      continue;
    }

    throw new Error(`[${errors.SYNTAX}] Syntax Error: unexpected token '${string[i]}' (${string[i].charCodeAt(0)}) at position ${obj.pos} `);
  }

  // Make sure any remnant tokens are pushes to a new line
  if (currentTokens.length > 0) {
    currentLine.updateTokens(currentTokens);
    currentLine.source = string.substr(lastSourceIndex).trim();
    obj.lines.push(currentLine);
  }

  return;
}

module.exports = { Token, BracketToken, VariableToken, OperatorToken, TokenLine, KeywordToken, BracketedTokenLine: BracketedTokenLines, tokenify };<|MERGE_RESOLUTION|>--- conflicted
+++ resolved
@@ -1,10 +1,6 @@
-const { peek, str, createTokenStringParseObj, isWhitespace, throwMatchingBracketError, expectedSyntaxError, isDigit, decodeEscapeSequence } = require("../utils");
+const { peek, str, createTokenStringParseObj, isWhitespace, throwMatchingBracketError, expectedSyntaxError, decodeEscapeSequence } = require("../utils");
 const { bracketValues, bracketMap, parseNumber, parseOperator, parseSymbol } = require("./parse");
-<<<<<<< HEAD
-const { StringValue, ArrayValue, NumberValue, FunctionRefValue, Value, SetValue, UndefinedValue, MapValue, CharValue, BoolValue } = require("./values");
-=======
-const { StringValue, NumberValue, Value, UndefinedValue, CharValue } = require("./values");
->>>>>>> 4a07a976
+const { StringValue, NumberValue, Value, UndefinedValue, CharValue, BoolValue } = require("./values");
 const operators = require("./operators");
 const { errors } = require("../errors");
 const { IfStructure, Structure, WhileStructure, DoWhileStructure, ForStructure, DoUntilStructure, UntilStructure, FuncStructure, ArrayStructure, SetStructure, MapStructure, ForInStructure, LoopStructure, BreakStructure, ContinueStructure, ReturnStructure, SwitchStructure, LabelStructure, GotoStructure, LetStructure } = require("./structures");
@@ -44,11 +40,7 @@
   }
 }
 
-<<<<<<< HEAD
 KeywordToken.keywords = ["break", "case", "continue", "do", "else", "false", "for", "func", "goto", "if", "label", "let", "loop", "return", "switch", "then", "true", "until", "while"];
-=======
-KeywordToken.keywords = ["if", "else", "do", "while", "until", "for", "loop", "break", "continue", "func", "return", "then", "switch", "case", "label", "goto", "let", "begin", "end"];
->>>>>>> 4a07a976
 
 /** For operators e.g. '+' */
 class OperatorToken extends Token {
